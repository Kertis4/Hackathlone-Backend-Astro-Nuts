--- conflicted
+++ resolved
@@ -2,24 +2,6 @@
 import requests
 import os
 from dotenv import load_dotenv
-<<<<<<< HEAD
-
-
-# Load API key
-load_dotenv()
-API_KEY = os.getenv("API_KEY")
-
-
-BASE_URL = f"https://api.nasa.gov/neo/rest/v1/neo/browse?api_key={API_KEY}"
-
-
-# Connect to SQLite (creates file if not exists)
-conn = sqlite3.connect("asteroids.db")
-cursor = conn.cursor()
-
-
-# Create main asteroids table
-=======
 from datetime import datetime, timedelta
 
 # Load API key from .env file
@@ -34,7 +16,6 @@
 cursor = conn.cursor()
 
 # Create tables
->>>>>>> 644cc0c3
 cursor.execute("""
 CREATE TABLE IF NOT EXISTS asteroids (
     neo_reference_id TEXT PRIMARY KEY,
@@ -46,11 +27,6 @@
 );
 """)
 
-<<<<<<< HEAD
-
-# Create asteroid diameters table
-=======
->>>>>>> 644cc0c3
 cursor.execute("""
 CREATE TABLE IF NOT EXISTS asteroid_diameters (
     asteroid_id TEXT,
@@ -62,11 +38,6 @@
 );
 """)
 
-<<<<<<< HEAD
-
-# Create close approaches table
-=======
->>>>>>> 644cc0c3
 cursor.execute("""
 CREATE TABLE IF NOT EXISTS close_approaches (
     asteroid_id TEXT PRIMARY KEY,
@@ -85,36 +56,6 @@
 );
 """)
 
-<<<<<<< HEAD
-
-# Pagination through browse endpoint
-page = 0
-max_pages = 5  # adjust this to fetch more results (each page has up to 200 asteroids)
-
-
-while page < max_pages:
-    response = requests.get(f"{BASE_URL}&page={page}&size=200")
-    data = response.json()
-
-
-    if "near_earth_objects" not in data:
-        print("Error from NASA API:", data)
-        break
-
-
-    asteroids = data["near_earth_objects"]
-    if not asteroids:
-        break
-
-
-    for asteroid in asteroids:
-        # Only insert hazardous asteroids
-        if not asteroid["is_potentially_hazardous_asteroid"]:
-            continue
-
-
-        # Insert asteroid main info
-=======
 # Fetch the last 7 days of asteroid data
 end_date = datetime.today().date()
 start_date = end_date - timedelta(days=7)
@@ -136,7 +77,6 @@
         neo_id = asteroid["neo_reference_id"]
 
         # Insert asteroid basic info
->>>>>>> 644cc0c3
         cursor.execute("""
         INSERT OR REPLACE INTO asteroids
         (neo_reference_id, name, nasa_jpl_url, absolute_magnitude_h, is_potentially_hazardous, is_sentry_object)
@@ -150,12 +90,7 @@
             int(asteroid.get("is_sentry_object", False))
         ))
 
-<<<<<<< HEAD
-
-        # Insert diameter data
-=======
         # Insert diameter data (will overwrite because PRIMARY KEY is asteroid_id)
->>>>>>> 644cc0c3
         for unit, values in asteroid["estimated_diameter"].items():
             cursor.execute("""
             INSERT OR REPLACE INTO asteroid_diameters
@@ -168,12 +103,7 @@
                 values["estimated_diameter_max"]
             ))
 
-<<<<<<< HEAD
-
-        # Insert close approach data
-=======
         # Insert close approach data (also overwrites since asteroid_id is PRIMARY KEY)
->>>>>>> 644cc0c3
         for approach in asteroid["close_approach_data"]:
             cursor.execute("""
             INSERT OR REPLACE INTO close_approaches
@@ -197,31 +127,12 @@
                 approach["orbiting_body"]
             ))
 
-<<<<<<< HEAD
-
-    print(f"✅ Processed page {page}")
-    page += 1
-
-
-conn.commit()
-
-
-print("\nInserted hazardous asteroids:")
-for row in cursor.execute("SELECT id, name, is_potentially_hazardous FROM asteroids LIMIT 10"):
-    print(row)
-=======
         inserted_count += 1
 
 print(f"Inserted {inserted_count} asteroids from {start_date} to {end_date}")
 
 # Commit and close
 conn.commit()
->>>>>>> 644cc0c3
-
 
 conn.close()
-<<<<<<< HEAD
-print("\nAll hazardous asteroid data inserted successfully")
-=======
-print("\nAll asteroid data inserted successfully (using FEED API).")
->>>>>>> 644cc0c3
+print("\nAll asteroid data inserted successfully (using FEED API).")